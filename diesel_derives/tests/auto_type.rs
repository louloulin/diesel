#![allow(dead_code)] // this is a compile pass test
use diesel::dsl::*;
use diesel::helper_types::*;
use diesel::prelude::*;
use diesel::sql_types;
#[cfg(feature = "postgres")]
use std::ops::Bound;

table! {
    users {
        id -> Integer,
        name -> Text,
        time -> Timestamp,
        bigint -> BigInt,
        numeric -> Numeric,
        date -> Date,
    }
}

table! {
    posts {
        id -> Integer,
        user_id -> Integer,
    }
}

table! {
    posts2 {
        id -> Integer,
        user_id -> Integer,
    }
}

table! {
    posts3 {
        id -> Integer,
        user_id -> Integer,
    }
}

#[cfg(feature = "postgres")]
table! {
    pg_extras(id) {
        id -> Integer,
        json -> Json,
        jsonb -> Jsonb,
        net -> Inet,
        array -> Array<Integer>,
        blob -> Binary,
        timestamp -> Timestamp,
        range -> Range<Integer>,
        multirange -> Multirange<Integer>,
        timestamptz -> Timestamptz,
        name -> Text,
        text_array -> Array<Text>
    }
}

joinable!(posts -> users(user_id));
joinable!(posts2 -> users(user_id));
joinable!(posts3 -> users(user_id));
allow_tables_to_appear_in_same_query!(users, posts, posts2, posts3);

#[auto_type]
fn test_all_query_dsl() -> _ {
    users::table
        .distinct()
        .filter(users::id.eq(42_i32))
        .find(42_i32)
        .or_filter(users::id.eq(42_i32))
        .limit(23_i64)
        .offset(12_i64)
        .order(users::id)
        .order_by(users::id)
        .then_order_by(users::id)
        .select(users::id)
        .group_by(users::id)
        .having(users::id.eq(32_i32))
        .inner_join(posts::table)
        .left_join(posts2::table)
        .inner_join(posts3::table.on(users::id.eq(posts3::user_id)))
    //.into_boxed()
}

#[auto_type]
fn single_value() -> _ {
    users::table.select(users::id).find(42_i32).single_value()
}

#[cfg(feature = "postgres")]
#[auto_type]
fn test_distinct_on() -> _ {
    users::table.distinct_on(users::id)
}

#[auto_type]
fn test_lock_dsl1() -> _ {
    users::table.for_key_share().no_wait().skip_locked()
}

#[auto_type]
fn test_lock_dsl2() -> _ {
    users::table.for_no_key_update()
}

#[auto_type]
fn test_lock_dsl3() -> _ {
    users::table.for_share()
}

#[auto_type]
fn test_lock_dsl4() -> _ {
    users::table.for_update()
}

// #[auto_type]
// fn test_count_query() -> _ {
//     users::table.find(1_i32).count()
// }

#[auto_type]
fn test_expression_methods() -> _ {
    let v = 42_i32;
    let v2: &'static [i32] = &[42];
    users::id
        .eq(v)
        .and(users::id.ne(v))
        .and(users::id.eq_any(v2))
        .and(users::id.ne_all(v2))
        .and(users::id.gt(v))
        .and(users::id.lt(v))
        .and(users::id.is_not_null())
        .and(users::id.is_null())
        .and(users::id.le(v))
        .and(users::id.ge(v))
        .and(users::id.between(v, v))
        .and(users::id.not_between(v, v))
}

#[auto_type]
fn test_boolean_expression_methods() -> _ {
    let v = 42_i32;
    users::id.eq(v).and(users::id.eq(v)).or(users::id.eq(v))
}

#[auto_type]
fn test_nullable_expression_methods() -> _ {
    users::id.nullable().assume_not_null()
}

#[auto_type]
fn test_text_expression_methods() -> _ {
    let a: &'static str = "foo";
    users::name
        .like(a)
        .and(users::name.not_like(a))
        .and(users::name.concat(a).eq(a))
}

#[auto_type]
fn test_delete() -> _ {
    delete(users::table)
}

#[auto_type]
fn test_delete_2() -> _ {
    delete(users::table.find({
        // Test that type ascriptions via nested blocks work
        let id: i32 = 1;
        id
    }))
}

#[auto_type]
fn test_delete_3() -> _ {
    delete(users::table).filter(users::id.eq(1_i32))
}

// #[auto_type]
// fn test_update() -> _ {
//     update(users::table).set(users::id.eq(42_i32))
// }

#[auto_type]
fn test_insert1() -> _ {
    insert_into(users::table).values(users::id.eq(42_i32))
}

/*#[auto_type]
fn test_insert2() -> _ {
    users::table
        .insert_into(users::table)
        .into_columns(users::all_columns)
}*/

#[auto_type]
fn test_insert_or_ignore() -> _ {
    insert_or_ignore_into(users::table).values(users::id.eq(42_i32))
}

#[auto_type]
fn test_insert_or_replace() -> _ {
    replace_into(users::table).values(users::id.eq(42_i32))
}

#[auto_type]
fn test_bare_select() -> _ {
    select(1_i32.into_sql::<sql_types::Integer>())
}

#[cfg(feature = "postgres")]
#[auto_type]
fn test_pg_expression_methods() -> _ {
    let v = 42_i32;
    users::id
        .is_not_distinct_from(v)
        .and(users::id.is_distinct_from(v))
}

#[cfg(feature = "postgres")]
#[auto_type]
fn test_pg_text_expression_methods() -> _ {
    let a: &'static str = "foo";
    users::name
        .ilike(a)
        .and(users::name.not_ilike(a))
        .and(users::name.similar_to(a))
        .and(users::name.not_similar_to(a))
}

#[cfg(feature = "postgres")]
#[auto_type]
fn test_pg_net_expression_methods() -> _ {
    // cannot be supported on diesel 2.x as the contains operator for net
    // is different than the "normal" contains operator
    // We could probably rename this function to `contains_net` to make it work
    //pg_extras::net.contains(pg_extras::net)
    pg_extras::net
        .contains_or_eq(pg_extras::net)
        // cannot be supported on diesel 2.x due to similar reasons
        // as `contains`
        //.and(pg_extras::net.is_contained_by(pg_extras::net))
        .and(pg_extras::net.is_contained_by_or_eq(pg_extras::net))
        .and(pg_extras::net.overlaps_with(pg_extras::net))
        // `.and()` and `or()` for inet cannot be supported as that name collides
        // with `BoolExpressionMethods`
        //.and(pg_extras::net.and(pg_extras::net).contains_or_eq(pg_extras::net))
        //.and(pg_extras::net.or(pg_extras::net).contains(pg_extras::net))
        .and(pg_extras::net.diff(pg_extras::net).eq(42_i64))
}

#[cfg(feature = "postgres")]
#[auto_type]
fn test_pg_array_expression_methods() -> _ {
    let v = 42_i32;
    pg_extras::array
        .overlaps_with(pg_extras::array)
        .and(pg_extras::array.contains(pg_extras::array))
        .and(pg_extras::array.is_contained_by(pg_extras::array))
        .and(pg_extras::array.index(v).eq(v))
        .and(
            pg_extras::array
                .concat(pg_extras::array)
                .eq(pg_extras::array),
        )
}

#[cfg(feature = "postgres")]
#[auto_type]
fn test_pg_jsonb_expression_methods() -> _ {
    let s: &'static str = "";
    let v: &'static [&'static str] = &[];

    pg_extras::jsonb
        .concat(pg_extras::jsonb)
        .eq(pg_extras::jsonb)
        .and(pg_extras::jsonb.has_any_key(v))
        .and(pg_extras::jsonb.has_all_keys(v))
        .and(pg_extras::jsonb.has_key(s))
        .and(pg_extras::jsonb.contains(pg_extras::jsonb))
        .and(pg_extras::jsonb.remove(1_i32).eq(pg_extras::jsonb))
        .and(pg_extras::jsonb.remove_by_path(v).eq(pg_extras::jsonb))
        .and(pg_extras::jsonb.is_contained_by(pg_extras::jsonb))
}

#[cfg(feature = "postgres")]
#[auto_type]
fn test_pg_range_expression_methods() -> _ {
    let my_range: (Bound<i32>, Bound<i32>) = (Bound::Included(2), Bound::Included(7));

    pg_extras::range
        .contains_range(my_range)
        .and(pg_extras::range.is_contained_by(my_range))
        .and(pg_extras::range.overlaps_with(my_range))
        .and(pg_extras::range.lesser_than(my_range))
        .and(pg_extras::range.greater_than(my_range))
        .and(pg_extras::range.range_extends_right_to(my_range))
        .and(pg_extras::range.range_extends_left_to(my_range))
        .and(pg_extras::id.is_contained_by_range(my_range))
        .and(
            pg_extras::range
                .union_range(pg_extras::range)
                .eq(pg_extras::range),
        )
        .and(
            pg_extras::range
                .difference_range(pg_extras::range)
                .eq(pg_extras::range),
        )
        .and(
            pg_extras::range
                .intersection_range(pg_extras::range)
                .eq(pg_extras::range),
        )
    // `.contains()` cannot be supported here as
    // the type level constraints are slightly different
    // for `Range<>` than for the other types that provide a `contains()`
    // function. We could likely support it by
    // renaming the function to `.range_contains()` (or something similar)
    // .contains(42_i32)
}

#[cfg(feature = "postgres")]
#[auto_type]
fn test_pg_binary_expression_methods() -> _ {
    let b: &'static [u8] = &[];
    pg_extras::blob
        .concat(pg_extras::blob)
        .like(pg_extras::blob)
        .and(pg_extras::blob.not_like(b))
}

#[cfg(feature = "postgres")]
#[auto_type]
fn test_pg_any_json_expression_methods() -> _ {
    let s: &'static str = "";
    let s2: &'static [&'static str] = &[];

    pg_extras::jsonb
        .retrieve_as_object(s)
        .retrieve_as_text(s)
        .eq(s)
        .and(
            pg_extras::jsonb
                .retrieve_by_path_as_object(s2)
                .retrieve_by_path_as_text(s2)
                .eq(s),
        )
}

#[cfg(feature = "postgres")]
#[auto_type]
fn test_pg_timestamp_expression_methods() -> _ {
    let s: &'static str = "";
    pg_extras::timestamp.at_time_zone(s)
}

#[cfg(feature = "sqlite")]
#[auto_type]
fn test_sqlite_expression_methods() -> _ {
    users::id.is(42_i32).or(users::id.is_not(42_i32))
}

#[auto_type]
fn test_aggregate_functions() -> _ {
    users::table.select((
        avg(users::id),
        count(users::id),
        count_distinct(users::id),
        count_star(),
        max(users::id),
        min(users::id),
        sum(users::id),
    ))
}

#[auto_type]
fn test_normal_functions() -> _ {
    users::table.select((
        date(users::time),
        exists(posts::table.select(posts::id)),
        not(users::id.eq(1_i32)),
        case_when(users::id.eq(1_i32), users::id),
        case_when(users::id.eq(1_i32), users::id).when(users::id.eq(42_i32), users::id),
        case_when(users::id.eq(1_i32), users::id)
            .when(users::id.eq(42_i32), users::id)
            .otherwise(users::id),
        case_when(users::id.eq(1_i32), users::id).otherwise(users::id),
    ))
}

#[cfg(feature = "postgres")]
#[auto_type]
fn postgres_functions() -> _ {
    let bound: sql_types::RangeBound =
        sql_types::RangeBound::LowerBoundExclusiveUpperBoundExclusive;
    (
        lower(pg_extras::range),
        upper(pg_extras::range),
        isempty(pg_extras::range),
        lower_inc(pg_extras::range),
        upper_inc(pg_extras::range),
        lower_inf(pg_extras::range),
        upper_inf(pg_extras::range),
        range_merge(pg_extras::range, pg_extras::range),
        multirange_merge(pg_extras::multirange),
        int4range(users::id.nullable(), users::id.nullable(), bound),
        int8range(users::bigint.nullable(), users::bigint.nullable(), bound),
        numrange(users::numeric.nullable(), users::numeric.nullable(), bound),
        daterange(users::date.nullable(), users::date.nullable(), bound),
        tsrange(users::time.nullable(), users::time.nullable(), bound),
        tstzrange(
            pg_extras::timestamptz.nullable(),
            pg_extras::timestamptz.nullable(),
            bound,
        ),
        array_append(pg_extras::array, pg_extras::id),
        array_replace(pg_extras::array, pg_extras::id, pg_extras::id),
        array_dims(pg_extras::array),
        array_prepend(pg_extras::id, pg_extras::array),
        array_remove(pg_extras::array, pg_extras::id),
        array_to_string(pg_extras::array, pg_extras::name),
        array_to_string_with_null_string(pg_extras::array, pg_extras::name, pg_extras::name),
        cardinality(pg_extras::array),
        trim_array(pg_extras::array, pg_extras::id),
        array_cat(pg_extras::array, pg_extras::array),
        array_length(pg_extras::array, 1_i32),
        array_fill(pg_extras::id, pg_extras::array),
        array_fill_with_lower_bound(pg_extras::id, pg_extras::array, pg_extras::array),
        array_lower(pg_extras::array, 1_i32),
        array_upper(pg_extras::array, 1_i32),
        array_position(pg_extras::array, pg_extras::id),
        array_position_with_subscript(pg_extras::array, pg_extras::id, pg_extras::id),
        array_positions(pg_extras::array, pg_extras::id),
        array_ndims(pg_extras::array),
        array_shuffle(pg_extras::array),
        array_sample(pg_extras::array, pg_extras::id),
        to_json(pg_extras::id),
        to_jsonb(pg_extras::id),
<<<<<<< HEAD
        json_typeof(pg_extras::json),
        jsonb_typeof(pg_extras::jsonb),
=======
        json_object(pg_extras::text_array),
>>>>>>> f78e6b8c
    )
}

#[auto_type]
fn with_lifetime<'a>(name: &'a str) -> _ {
    users::table.filter(users::name.eq(name))
}

#[auto_type]
fn with_type_generics<'a, T>(name: &'a T) -> _
where
    &'a T: diesel::expression::AsExpression<diesel::sql_types::Text>,
{
    users::name.eq(name)
}

#[auto_type]
fn with_const_generics<const N: i32>() -> _ {
    users::id.eq(N)
}

#[auto_type]
fn insert_returning() -> _ {
    insert_into(users::table)
        .values(users::id.eq(42_i32))
        .returning(users::id)
}

#[auto_type]
fn delete_returning() -> _ {
    delete(users::table).returning(users::id)
}

// #[auto_type]
// fn test_sql_fragment() -> _ {
//     sql("foo")
// }

// #[auto_type]
// fn test_sql_query_1() -> _ {
//     sql_query("bar")
// }

// #[auto_type]
// fn test_sql_query_2() -> _ {
//     sql_query("bar").bind::<Integer, _>(1)
// }<|MERGE_RESOLUTION|>--- conflicted
+++ resolved
@@ -437,12 +437,9 @@
         array_sample(pg_extras::array, pg_extras::id),
         to_json(pg_extras::id),
         to_jsonb(pg_extras::id),
-<<<<<<< HEAD
+        json_object(pg_extras::text_array),
         json_typeof(pg_extras::json),
         jsonb_typeof(pg_extras::jsonb),
-=======
-        json_object(pg_extras::text_array),
->>>>>>> f78e6b8c
     )
 }
 
