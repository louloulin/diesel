# Change Log

All user visible changes to this project will be documented in this file.
This project adheres to [Semantic Versioning](http://semver.org/), as described
for Rust libraries in [RFC #1105](https://github.com/rust-lang/rfcs/blob/master/text/1105-api-evolution.md)
For any named minimal supported Rust version we guarantee that it is possible to build Diesel with the 
default features enabled using some set of dependencies. Those set of dependencies is not necessarily 
an up to date version of the specific dependency. We check this by using the unstable `-Z minimal-version` cargo flag. 
Increasing the minimal supported Rust version will always be coupled at least with a minor release.

## Unreleased 

<<<<<<< HEAD
## [2.0.0] 2022-08-11
=======
### Changed

* We've changed the `RunQueryDsl::load_iter` interface to support different
loading modes. This enables us to support more than one strategy for loading 
values by iterator from the database.
* **Potentially Breaking Change:** The `PIPES_AS_CONCAT` sql_mode is no longer set
by default. This setting requires a modification to MySQL query parsing that is
not supported by certain systems (such as Vitess). If you are using MySQL and
executing raw queries with the `||` operator, you will need to rewrite your
queries or set `PIPES_AS_CONCAT` manually.

### Added

* Adds an `ipnet-address` feature flag, allowing support (de)serializing IP
  values from the database using types provided by `ipnet`. This feature
  may be enabled concurrently with the previously existing `network-address`
  feature.
* We've added support for loading values using libpq's row-by-row mode via 
the new iterator interface

* Adds `Timestamp`, `Timestamptz` support for appropriate types for `time v0.3.9`.
  This feature enables using the `time` crate as an alternative to `chrono`.

### Fixed

* Updated `ipnetwork` to allow version 0.20.
* Updated `libsqlite3-sys` to allow version 0.25
* Fix a bug that prevents connection reusing with r2d2 

## [2.0.0 Rc0] 2022-04-22
>>>>>>> d4113eda

### Added

* `MysqlConnection::establish` is able to initiate an SSL connection while specifying certificate roots. The database URL should contain an `ssl_ca` parameter with a path pointing to the certificate roots. [See docs](https://dev.mysql.com/doc/refman/5.7/en/connection-options.html#option_general_ssl-ca) if desired.

* `MysqlConnection::establish` is able to initiate an SSL connection. The database URL should contain `ssl_mode` parameter with a value of the [MySQL client command option `--ssl-mode`](https://dev.mysql.com/doc/refman/5.7/en/connection-options.html#option_general_ssl-mode) if desired.

* `Connection` and `SimpleConnection` traits are implemented for a broader range
  of `r2d2::PooledConnection<M>` types when the `r2d2` feature is enabled.

* Added `DatabaseErrorKind::ReadOnlyTransaction` to allow applications to
  handle errors caused by writing when only allowed to read.

* All expression methods can now be called on expressions of nullable types.

* Added `BoxedSqlQuery`. This allows users to do a variable amount of `.sql` or
  `.bind` calls without changing the underlying type.

* Added `.sql` to `SqlQuery` and `UncheckedBind` to allow appending SQL code to
  an existing query.

* The `MacAddr` SQL type can now be used without enabling the `network-address`
  feature.

* Added support for SQLite's `UPSERT`.
  You can use this feature above SQLite version 3.24.0.

* Added ability to create custom aggregate functions in SQLite.

* Multiple aggregate expressions can now appear together in the same select
  clause. See [the upgrade notes](#2-0-0-upgrade-non-aggregate) for details.

* `ValidGrouping` has been added to represent whether an expression is valid for
  a given group by clause, and whether or not it's aggregate. It replaces the
  functionality of `NonAggregate`. See [the upgrade
  notes](#2-0-0-upgrade-non-aggregate) for details.

* It is now possible to inspect the type of values returned from the database
  in such a way to support constructing a dynamic value depending on this type.

* Added a `without-deprecated` feature that unconditionally disables deprecated items.
  Use this feature flag to verify that none of your dependencies is setting 
  the `with-deprecated` flag internally.

* Added support for PostgreSQL's `SIMILAR TO` and `NOT SIMILAR TO`.

* Added `#[diesel(serialize_as)]` analogous to `#[diesel(deserialize_as)]`. This allows
  customization of the serialization behaviour of `Insertable` and `AsChangeset` structs.

* Added support for `GROUP BY` clauses

* Added support for `UNION`, `UNION ALL`, `INTERSECT`, `INTERSECT ALL`, `EXCEPT`, `EXCEPT ALL` clauses

* Added the error position for PostgreSQL errors

* Added ability to create custom collation functions in SQLite.

* Added support for SQLite's `IS` and `IS NOT`.

* Add support for HAVING clauses.

* Added support for SQL functions without arguments for SQLite.

* Diesel CLI will now generate SQL type definitions for SQL types that are not supported by diesel out of the box. It's possible to disable this behavior via the `generate_missing_sql_type_definitions` config option.

* Added an option to `#[derive(Insertable)]` that let you insert `NULL` values instead of `DEFAULT` values for `Option<T>` 

* Added support for all the derive attributes being inside `#[diesel(...)]`

* Added support for `RETURNING` expressions for Sqlite via the `returning_clauses_for_sqlite_3_35` feature

* Added support for table aliasing via the `alias!` macro

* Added support for the usage of slices of references with `belonging_to` from `BelongingToDsl`

* Added support for updating individual array elements `UPDATE table SET array_column[1] = true`

* Adds an `ipnet-address` feature flag, allowing support (de)serializing IP
  values from the database using types provided by `ipnet`. This feature
  may be enabled concurrently with the previously existing `network-address`
  feature.

* We've added support for loading values using libpq's row-by-row mode via
  the new iterator interface

* Adds `Timestamp`, `Timestamptz` support for appropriate types for `time v0.3.9`.
  This feature enables using the `time` crate as an alternative to `chrono`.

### Removed

* All previously deprecated items have been removed.
* Support for `uuid` version < 0.7.0 has been removed.
* Support for `bigdecimal` < 0.0.13 has been removed.
* Support for `pq-sys` < 0.4.0 has been removed.
* Support for `mysqlclient-sys` < 0.2.5 has been removed.
* Support for `time` (0.1) types has been removed.
* Support for `chrono` < 0.4.19 has been removed.
* The minimal supported version of libsqlite3-sys is now 0.17.2.
* The `NonNull` trait for sql types has been removed in favour of the new `SqlType` trait.
* `no_arg_sql_function!` has been deprecated without replacement.
  [`sql_function!`][sql-function-2-0-0] can now be used for functions with zero
  arguments. See [the migration guide][2-0-migration] for more details.
* Support for `barrel` based migrations has been removed for now. We are happy to
  add this support back as soon as `barrel` integrates with our new migration framework.
* The deprecated bash completions command (`diesel bash-completions`) has been removed.
  Use `diesel completions <shell>` instead.

### Changed

* The minimal officially supported rustc version is now 1.56.0

* Interacting with a database requires a mutable connection.

* The way [the `Backend` trait][backend-2-0-0] handles its `RawValue` type has
  been changed to allow non-references. Users of this type (e.g. code written
  `&DB::RawValue` or `&<DB as Backend>::RawValue>`) should use
  [`backend::RawValue<DB>`][raw-value-2-0-0] instead. Implementors of `Backend`
  should check the relevant section of [the migration guide][2-0-migration].

[backend-2-0-0]: http://docs.diesel.rs/diesel/backend/trait.Backend.html
[raw-value-2-0-0]: http://docs.diesel.rs/diesel/backend/type.RawValue.html

* The type metadata for MySQL has been changed to include sign information. If
  you are implementing `HasSqlType` for `Mysql` manually, you may need to adjust
  your implementation to fully use the new unsigned variants in `MysqlType`

* The `RawValue` types for the `Mysql` and `Postgresql` backend where changed
  from `[u8]` to distinct opaque types. If you used the concrete `RawValue` type
  somewhere you need to change it to `mysql::MysqlValue` or `pg::PgValue`.

* The `uuidv07` feature was renamed to `uuid`, due to the removal of support for older uuid versions

* Boxed queries (constructed from `.into_boxed()`) are now `Send`.

* The handling of mixed aggregate values is more robust. Invalid queries such as
  `.select(max(id) + other_column)` are now correctly rejected, and valid
  queries such as `.select((count_star(), max(other_column)))` are now correctly
  accepted. For more details, see [the migration guide](2-0-migration).

* `NonAggregate` is now a trait alias for `ValidGrouping<()>` for expressions
  that are not aggregate. On stable this is a normal trait with a blanket impl,
  but it should never be implemented directly. With the `unstable` feature, it
  will use trait aliases which prevent manual implementations.

  Due to language limitations, we cannot make the new trait alias by itself
  represent everything it used to, so in some rare cases code changes may be
  required. See [the migration guide](2-0-migration) for details.

* Various `__NonExhaustive` variants in different (error-) enums are replaced with
  `#[non_exhaustive]`. If you matched on one of those variants explicitly you need to
  introduce a wild card match instead.

* `FromSql::from_sql` is changed to construct value from non nullable database values.
   To construct a rust value for nullable values use the new `FromSql::from_nullable_sql`
   method instead.

* Custom sql types are now required to implement the new `SqlType` trait. Diesel will
  automatically create implementations of that trait for all types having a `#[derive(SqlType)]`

* The workflow for manually implementing support custom types has changed. Implementing
  `FromSqlRow<ST, DB>` is not required anymore, as this is now implied by implementing
  `FromSql<ST, DB>`. The requirement of implementing `Queryable<ST, DB>` remains
  unchanged. For types using `#[derive(FromSqlRow)]` no changes are required as the
  derive automatically generates the correct code

* The structure of our deserialization trait has changed. Loading values from the database
  requires now that the result type implements `FromSqlRow<ST, DB>`. Diesel provides wild
  card implementations for types implementing `Queryable<ST, DB>` or `QueryableByName<DB>`
  so non generic code does not require any change. For generic code you likely need to
  replace a trait bound on `Queryable<ST, DB>` with a trait bound on `FromSqlRow<ST, DB>`
  and a bound to `QueryableByName<DB>` with `FromSqlRow<Untyped, DB>`. 

* CLI flags of `only-tables` and `except-tables` are now interpreted as regular expressions.
  Similarly, `only_tabels` and `except_tables` in `diesel.toml` are treated as regular expressions.

* Now you can sort column fields by name with the `column-sorting` option. 
  It can be set to either `ordinal_position` (default) or `name`.
  This ensures stable sorting even if columns are removed and re-added.

* The `Queryable<ST,DB>` trait was updated to be made faillible, in order to properly handle
  cases where you detect a data inconsistency between fields on deserialization
  (that e.g. was supposed to be made impossible by DB `CHECK`s). The `build` function now
  returns a
  [`diesel::deserialize::Result<Self>`](https://docs.diesel.rs/master/diesel/deserialize/type.Result.html)
  instead of a `Self`.

* `TypeMetadata::MetadataLookup` is now `?Sized`.

* Multiple implementations of `Connection<Backend=Pg>` are now possible 
  because of the new `PgMetadataLookup` trait.

* For the `Pg` backend, `TypeMetadata::MetadataLookup` has changed to `dyn PgMetadataLookup`.

* Diesel's migration framework was rewritten from the ground. Existing migrations continue to 
  be compatible with the rewrite, but code calling into `diesel_migrations` requires an update.
  See the [migration guide](2-0-migration) for details.

* `eq_any()` now emits a `= ANY()` expression for the postgresql backend instead of `IN()`
* `ne_all()` now emits a `!= ALL()` expression for the postgresql backend instead of `NOT IN()`
* The sqlite backend now uses a single batch insert statement if there are now default values present 
  in the values clause

* The MySQL connection is using the CLIENT_FOUND_ROWS from now on. This means that updating rows without changing any values will return the number of matched rows (like most other SQL servers do), as opposed to the number of changed rows.

* The definition of `ToSql::to_sql` and `QueryFragment::walk_ast` has changed to allow serializing values without 
  copying the value itself. This is useful for database backends like sqlite where you can directly share a buffer
  with the database. Beside of the changed signature, existing impls of this trait should remain unchanged in almost 
  all cases.

### Fixed

* Many types were incorrectly considered non-aggregate when they should not
  have been. All types in Diesel are now correctly only considered
  non-aggregate if their parts are.

* Offset clauses without limit clauses resulted into invalid sql using the mysql or
  sqlite backend. Both do not support such clauses without a preceding limit clause.
  For those backend Diesel does now generate a fake limit clause in case no explicit
  limit clause was given. As consequence of this change generic query code may
  require additional trait bounds as requested from the compiler. Third party
  backends are required to explicitly provide `QueryFragment` impls for
  `LimitOffsetClause<L, O>` now.

* Nullability requirements are now properly enforced for nested joins.
  Previously, only the rules for the outer-most join were considered. For
  example, `users.left_join(posts).left_join(comments)` would allow selecting
  any columns from `posts`. That will now fail to compile, and any selections
  from `posts` will need to be made explicitly nullable.

* Diesel CLI will now look for `diesel.toml` to determine the project root
  before looking for `Cargo.toml`.

* Any relative paths in `diesel.toml` will now be treated as relative to the
  project root (the directory containing either `diesel.toml` or `Cargo.toml`).
  They are no longer dependent on the current working directory (for all
  directories in the same project)

* The SQLite backend is now configured to interpret URIs.
  See [the SQLite URI documentation] for additional details.

[the SQLite URI documentation]: https://www.sqlite.org/uri.html

* We've refactored our type translation layer for Mysql to handle more types now.

* We've refactored our type level representation of nullable values. This allowed us to
  fix multiple long standing bugs regarding the correct handling of nullable values in some
  corner cases (#104, #2274)
  
* Parenthesis are now inserted around all infix operations provided by diesel's `ExpressionMethods` traits

* Queries containing a `distinct on` clause check now on compile time that a compatible order clause was set.

* Implementations of custom SQLite SQL functions now check for panics

* `diesel print-schema` now generates `Array<Nullable<ST>>` rather than `Array<ST>` for Postgres Array types. Existence of 
  `NULL` values in database arrays would previously result in deserialization errors. Non-nullable arrays are now opt
  in (by schema patching).

### Deprecated

* All the diesel derive attributes that are not inside `#[diesel(...)]`

* `diesel_(prefix|postfix|infix)_operator!` have been deprecated. These macros
  are now available without the `diesel_` prefix. With Rust 2018 they can be
  invoked as `diesel::infix_operator!` instead.

* `diesel::pg::upsert` has been deprecated to support upsert queries on more than one backend.
  Please use `diesel::upsert` instead.
  
* `diesel::dsl::any` and `diesel::dsl::all` are now deprecated in 
   favour of `ExpressionMethods::eq_any()` and `ExpressionMethods::ne_all()`


[2-0-migration]: https://github.com/diesel-rs/diesel/blob/master/guide_drafts/migration_guide.md

## [1.4.8] - 2021-09-20

### Fixed

* Fixed a incompatibly between `diesel` and `diesel_migrations` when building both crates with cargos new `resolver = "2"` enabled. This change ensures compatibility with the upcomming 2021 rust edition.

## [1.4.7] - 2021-06-08

### Fixed

* Updated `libsqlite3-sys` to allow version 0.22
* Updated `ipnetwork` to allow version 0.18

## [1.4.6] - 2021-03-05

### Fixed

* Fixed a use-after-free issue in the `QueryableByName` implementation
  of our `Sqlite` backend
* Updated several dependencies

## [1.4.5] - 2020-06-09

### Fixed

* Update several dependencies
* Fixed an issue where transactions that would fail to commit would leave the connection
  in a broken non-committed non-rolled-back state.
* Fix a bug that result in leaking sockets/file descriptors on failed connection attempts
  for postgresql
* Fix an incompatibility with newer `libmysqlclient` versions
* Remove some potential harmful usages of `mem::uninitialized`

## [1.4.4] - 2020-03-22

### Fixed

* Update several dependencies
* Fixed a bug with printing embeded migrations

## [1.4.3] - 2019-10-11

### Fixed

* Updated several dependencies
* Fixed an issue where the postgresql backend exploits implementation defined behaviour
* Fixed issue where rustdoc failed to build the documentation
* `diesel_derives` and `diesel_migrations` are updated to syn 1.0


## [1.4.2] - 2019-03-19

### Fixed

* Parenthesis are now inserted around all mathematical operations. This means
  that `(2.into_sql() + 3) * 4` will correctly evaluate to 20 as expected.
  Previously we would generate SQL that evaluated to 14. This could even result
  in runtime errors if multiple types were involved (for example, `interval *
  (integer + 1)`)

## [1.4.1] - 2019-01-24

### Fixed

* This release fixes a minor memory safety issue in SQLite. This bug would only
  occur in an error handling branch that should never occur in practice.

## [1.4.0] - 2019-01-20

### Fixed

* `embed_migrations!` will no longer emit an unused import warning
* Diesel now supports uuid 0.7 by adding the new feature flag `uuidv07`

### Added

* Diesel CLI can be configured to error if a command would result in changes
  to your schema file by passing `--locked-schema`. This is intended for use
  in CI and production deploys, to ensure that the committed schema file is
  up to date.

* A helper trait has been added for implementing `ToSql` for PG composite types.
  See [`WriteTuple`][write-tuple-1-4-0] for details.

[write-tuple-1-4-0]: docs.diesel.rs/diesel/serialize/trait.WriteTuple.html

* Added support for MySQL's `UNSIGNED TINYINT`

* `DatabaseErrorKind::SerializationFailure` has been added, corresponding to
  SQLSTATE code 40001 (A `SERIALIZABLE` isolation level transaction failed to
  commit due to a read/write dependency on another transaction). This error is
  currently only detected on PostgreSQL.

* Diesel CLI can now generate completions for zsh and fish. See `diesel
  completions --help` for details.

* `#[belongs_to]` can now accept types that are generic over lifetimes (for
  example, if one of the fields has the type `Cow<'a, str>`). To define an
  association to such a type, write `#[belongs_to(parent = "User<'_>")]`

* `Nullable<Text>` now supports `ilike` expression on  in PostgreSQL.

* `diesel_manage_updated_at('table_name')` is now available on SQLite. This
  function can be called in your migrations to create a trigger which
  automatically sets the `updated_at` column, unless that column was updated in
  the query.

### Changed

* Diesel's derives now require that `extern crate diesel;` be at your crate root
  (e.g. `src/lib.rs` or `src/main.rs`)

* `Tinyint` has been renamed to `TinyInt` and an alias has been created from `Tinyint` to `TinyInt`.

* The minimal officially supported rustc version is now 1.31.0

## [1.3.3] - 2018-09-12

### Fixed

* Fixed an issue that occurred with MySQL 8.0 when calling `.execute` or
  `.batch_execute` with a single query that returned a result set (such as our
  `SELECT 1` health check in `r2d2`).

## [1.3.2] - 2018-06-13

### Fixed

* The behavior of unsigned types in MySQL has been corrected to properly set the
  `is_unsigned` flag.

* Fixed an issue with `sql_function!` when `#[sql_name]` was used on functions
  with no return type.

## [1.3.1] - 2018-05-23

### Fixed

* Fixed an issue with Diesel CLI's use of temp files that caused errors on
  Windows.

## [1.3.0] - 2018-05-22

### Added

* Diesel CLI now supports a configuration file. See
  diesel.rs/guides/configuring-diesel-cli for details.

* `sql_function!` now supports generic functions. See [the documentation for
  `sql_function!`][sql-function-1-3-0] for more details.

* `sql_function!` now supports aggregate functions like `sum` and `max`, by
  annotating them with `#[aggregate]`. This skips the implementation of
  `NonAggregate` for your function. See [the documentation for
  `sql_function!`][sql-function-1-3-0] for more details.

* `sql_function!` now supports renaming the function by annotating it with
  `#[sql_name = "SOME_FUNCTION"]`. This can be used to support functions with
  multiple signatures such as coalesce, by defining multiple rust functions
  (with different names) that have the same `#[sql_name]`.

* Added `sqlite-bundled` feature to `diesel_cli` to make installing on
  some platforms easier.

* Custom SQL functions can now be used with SQLite. See [the
  docs][sql-function-sqlite-1-3-0] for details.

[sql-function-sqlite-1-3-0]: http://docs.diesel.rs/diesel/macro.sql_function.html#use-with-sqlite

* All functions and operators provided by Diesel can now be used with numeric
  operators if the SQL type supports it.

* `PgInterval` can now be used with `-`, `*`, and `/`.

* `Vec<T>` is now `Insertable`. It is no longer required to always place an `&`
  in front of `.values`.

* Added support for PG tuples. See [`sql_types::Record`][record-1-3-0] for details.

[record-1-3-0]: http://docs.diesel.rs/diesel/pg/types/sql_types/struct.Record.html

* Added support for a wider range of locking clauses, including `FOR SHARE`,
  `SKIP LOCKED`, `NO WAIT`, and more. See [`QueryDsl`][locking-clause-1-3-0] for details.

[locking-clause-1-3-0]: http://docs.diesel.rs/diesel/query_dsl/trait.QueryDsl.html#method.for_update

### Changed

* `sql_function!` has been redesigned. The syntax is now `sql_function!(fn
  lower(x: Text) -> Text);`. The output of the new syntax is slightly different
  than what was generated in the past. See [the documentation for
  `sql_function!`][sql-function-1-3-0] for more details.

[sql-function-1-3-0]: http://docs.diesel.rs/diesel/macro.sql_function.html

* Diesel's minimum supported Rust version is 1.24.0. This was already true, but
  it is now tested and enforced. Any future changes to our minimum supported
  version will be listed in this change log.

### Fixed

* `diesel print-schema` and `infer_schema!` now properly handle unsigned types
  in MySQL

### Deprecated

* `diesel_infer_schema` has been deprecated. `diesel print-schema` is now the
  only way to generate database schema. Diesel CLI can be configured to
  automatically regenerate your schema file when migrations are run. See
  diesel.rs/guides/configuring-diesel-cli for details.

* Uses of `sql_function!` in the form `sql_function!(foo, foo_t, (x: Integer))`
  have been deprecated in favor of a new design (listed above). Note: Due to [a
  bug in Rust](https://github.com/rust-lang/rust/issues/49912), you may not see
  a deprecation warning from usage of the old form. As always, if you're
  concerned about relying on deprecated code, we recommend attempting to build
  your app with `default-features` turned off (specifically excluding the
  `with-deprecated` feature).

* The `--whitelist` and `--blacklist` options to `diesel print-schema` have been
  deprecated and renamed `--only-tables` and `--exclude-tables`.

## [1.2.2] - 2018-04-12

### Changed

* Warnings are now allowed inside the crate. The way we had attempted to
  deprecate old feature names caused builds to break. We are still not happy
  with how this deprecation gets communicated, and will revisit it in the
  future.

## [1.2.1] - 2018-04-11

### Changed

* Renamed `x32-column-tables`, `x64-column-tables`, and `x128-column-tables` to
  `32-column-tables`, `64-column-tables`, and `128-column-tables`. The leading
  `x` was due to a bug in crates.io discovered while publishing 1.2.0. The bug
  has since been fixed.

## [1.2.0] - 2018-04-06

### Added

* Added `SqlLiteral::bind()`.
  This is intended to be used for binding values to small SQL fragments.
  Use `sql_query` if you are writing full queries.

* Added support for `INSERT INTO table (...) SELECT ...` queries. Tables, select
  select statements, and boxed select statements can now be used just like any
  other `Insertable` value.

* Any insert query written as `insert_into(table).values(values)` can now be
  written as `values.insert_into(table)`. This is particularly useful when
  inserting from a select statement, as select statements tend to span multiple
  lines.

* Diesel's derives can now produce improved error messages if you are using a
  nightly compiler, and enable the `unstable` feature. For the best errors, you
  should also set `RUSTFLAGS="--cfg procmacro2_semver_exempt"`.

* Added support for specifying `ISOLATION LEVEL`, `DEFERRABLE`, and `READ ONLY`
  on PG transactions. See [`PgConnection::build_transaction`] for details.

[`PgConnection::build_transaction`]: http://docs.diesel.rs/diesel/pg/struct.PgConnection.html#method.build_transaction

* Added support for `BEGIN IMMEDIATE` and `BEGIN EXCLUSIVE` on SQLite.
  See [`SqliteConnection::immediate_transaction`] and
  [`SqliteConnection::exclusive_transaction`] for details

[`SqliteConnection::immediate_transaction`]: http://docs.diesel.rs/diesel/sqlite/struct.SqliteConnection.html#method.immediate_transaction
[`SqliteConnection::exclusive_transaction`]: http://docs.diesel.rs/diesel/sqlite/struct.SqliteConnection.html#method.exclusive_transaction

* Tables with more than 56 columns are now supported by enabling the
  `128-column-tables` feature.

* Delete statements can now be boxed. This is useful for conditionally modifying
  the where clause of a delete statement. See [`DeleteStatement::into_boxed`]
  for details.

[`DeleteStatement::into_boxed`]: http://docs.diesel.rs/diesel/query_builder/struct.DeleteStatement.html#method.into_boxed

* Update statements can now be boxed. This is useful for conditionally modifying
  the where clause of a update statement. See [`UpdateStatement::into_boxed`]
  for details.

[`UpdateStatement::into_boxed`]: http://docs.diesel.rs/diesel/query_builder/struct.UpdateStatement.html#method.into_boxed

* Added `order_by` as an alias for `order`.

* Added `then_order_by`, which appends to an `ORDER BY` clause rather than
  replacing it. This is useful with boxed queries to dynamically construct an
  order by clause containing an unknown number of columns.

* `#[derive(Insertable)]` can now work on structs with fields that implement
  `Insertable` (meaning one field can map to more than one column). Add
  `#[diesel(embed)]` to the field to enable this behavior.

* Queries that treat a subselect as a single value (e.g. `foo = (subselect)`)
  are now supported by calling [`.single_value()`].

* `#[derive(Insertable)]` implements now `Insertable` also on the struct itself,
  not only on references to the struct

[`.single_value()`]: http://docs.diesel.rs/diesel/query_dsl/trait.QueryDsl.html#method.single_value

* `ConnectionError` now implements `PartialEq`.

* Columns generated by `table!` now implement `Default`

* `#[derive(AsChangeset)]` now implements `AsChangeset` on the struct itself,
  and not only on a reference to the struct

* Added support for deserializing `Numeric` into `BigDecimal` on SQLite. SQLite
  has no arbitrary precision type, so the result will still have floating point
  rounding issues. This is primarily to support things like `avg(int_col)`,
  which we define as returning `Numeric`

### Changed

* The bounds on `impl ToSql for Cow<'a, T>` have been loosened to no longer
  require that `T::Owned: ToSql`.

* `32-column-tables` are now enabled by default.

### Deprecated

* `ne_any` has been renamed to `ne_all`.

* The `large-tables` feature has been has been renamed to `32-column-tables`.

* The `huge-tables` feature has been renamed to `64-column-tables`.

* `IncompleteUpdateStatement` has been removed. Use `UpdateStatement` instead.

### Fixed

* `diesel database setup` now correctly handles database URLs containing query
  strings

* `diesel migration list` shows the proper migration order when mixing
  old and new timestamp formats. (The migrations were always run in the correct
  order, this only affects the display logic of `migration list`)

* `#[derive(Identifiable)]` now correctly associates `#[primary_key]` with the
  column name, not field name.

* Select statements can no longer incorrectly appear in an expression context.

* `exists` can no longer incorrectly receive values other than select
  statements.

* `MysqlConnection::establish` can now properly handle IPv6 addresses wrapped in
  square brackets.

### Jokes

* Diesel is now powered by the blockchain because it's 2018.

## [1.1.2] - 2018-04-05

* No changes

## [1.1.1] - 2018-01-16

### Added

* Added `diesel::r2d2::PoolError` as an alias for `r2d2::Error`. Previously this
  type was inaccessible due to `diesel::r2d2::Error`.

## [1.1.0] - 2018-01-15

### Added

* `r2d2-diesel` has been merged into Diesel proper. You should no longer rely
  directly on `r2d2-diesel` or `r2d2`. The functionality of both is exposed from
  `diesel::r2d2`.

* `r2d2::PooledConnection` now implements `Connection`. This means that you
  should no longer need to write `&*connection` when using `r2d2`.

* The `BINARY` column type name is now supported for SQLite.

* The `QueryId` trait can now be derived.

* `FromSqlRow` can now be derived for types which implement `FromSql`.

* `AsExpression` can now be derived for types which implement `ToSql`.

* `HasSqlType`, `NotNull`, and `SingleValue` can now be derived with
  `#[derive(SqlType)]`. See the docs for those traits for more information.

* The return type of `FromSql`, `FromSqlRow`, and `QueryableByName` can now be
  written as `deserialize::Result<Self>`.

* The return type of `ToSql` can now be written as `serialize::Result`.

* Added support for SQLite's `INSERT OR IGNORE` and MySQL's `INSERT IGNORE`
  via the `insert_or_ignore` function.

* `min` and `max` can now be used with array expressions.

* Added `diesel::dsl::array`, which corresponds to a PG `ARRAY[]` literal.

* Added the `not_none!` macro, used by implementations of `FromSql` which do not
  expect `NULL`.

* Added `result::UnexpectedNullError`, an `Error` type indicating that an
  unexpected `NULL` was received during deserialization.

* Added `.or_filter`, which behaves identically to `.filter`, but using `OR`
  instead of `AND`.

* `helper_types` now contains a type for every method defined in
  `expression_methods`, and every function in `dsl`.

* Added `FromSql` impls for `*const str` and `*const [u8]` everywhere that
  `String` and `Vec` are supported. These impls do not allocate, and are
  intended for use by other impls which need to parse a string or bytes, and
  don't want to allocate. These impls should never be used outside of another
  `FromSql` impl.

### Deprecated

* *IMPORTANT NOTE* Due to [several][rust-deprecation-bug-1]
  [bugs][rust-deprecation-bug-2] in Rust, many of the deprecations in this
  release may not show a warning. If you want to ensure you are not using any
  deprecated items, we recommend attempting to compile your code without the
  `with-deprecated` feature by adding `default-features = false` to
  `Cargo.toml`.

[rust-deprecation-bug-1]: https://github.com/rust-lang/rust/issues/47236
[rust-deprecation-bug-2]: https://github.com/rust-lang/rust/issues/47237

* Deprecated `impl_query_id!` in favor of `#[derive(QueryId)]`

* Deprecated specifying a column name as `#[column_name(foo)]`. `#[column_name =
  "foo"]` should be used instead.

* The `types` module has been deprecated. It has been split into `sql_types`,
  `serialize`, and `deserialize`.

* `query_source::Queryable` and `query_source::QueryableByName` have been
  deprecated. These traits have been moved to `deserialize`.

* `backend::TypeMetadata` has been deprecated. It has been moved to `sql_types`.

* `types::ToSqlOutput` has been deprecated. It has been renamed to
  `serialize::Output`.

* `helper_types::Not` is now `helper_types::not`

### Fixed

* `infer_schema!` generates valid code when run against a database with no
  tables.

## [1.0.0] - 2018-01-02

### Added

* `#[derive(QueryableByName)]` can now handle structs that have no associated
  table. If the `#[table_name]` annotation is left off, you must annotate each
  field with `#[sql_type = "Integer"]`

* `#[derive(QueryableByName)]` can now handle embedding other structs. To have a
  field whose type is a struct which implements `QueryableByName`, rather than a
  single column in the query, add the annotation `#[diesel(embed)]`

* The `QueryDsl` trait encompasses the majority of the traits that were
  previously in the `query_dsl` module.

### Fixed

* Executing select statements on SQLite will no longer panic when the database
  returns `SQLITE_BUSY`

* `table!`s which use the `Datetime` type with MySQL will now compile correctly,
  even without the `chrono` feature enabled.

* `#[derive(QueryableByName)]` will now compile correctly when there is a shadowed `Result` type in scope.

* `BoxableExpression` can now be used with types that are not `'static`

### Changed

* `Connection::test_transaction` now requires that the error returned implement `Debug`.

* `query_builder::insert_statement::InsertStatement` is now accessed as
  `query_builder::InsertStatement`

* `query_builder::insert_statement::UndecoratedInsertRecord` is now accessed as
  `query_builder::UndecoratedInsertRecord`

* `#[derive(QueryableByName)]` now requires that the table name be explicitly
  stated.

* Most of the traits in `query_dsl` have been moved to `query_dsl::methods`.
  These traits are no longer exported in `prelude`. This should not affect most
  apps, as the behavior of these traits is provided by `QueryDsl`. However, if
  you were using these traits in `where` clauses for generic code, you will need
  to explicitly do `use diesel::query_dsl::methods::WhateverDsl`. You may also
  need to use UFCS in these cases.

* If you have a type which implemented `QueryFragment` or `Query`, which you
  intended to be able to call `execute` or `load` on, you will need to manually
  implement `RunQueryDsl` for that type. The trait should be unconditionally
  implemented (no where clause beyond what your type requires), and the body
  should be empty.

### Removed

* All deprecated items have been removed.

* `LoadDsl` and `FirstDsl` have been removed. Their functionality now lives in
  `LoadQuery`.

## [0.99.1] - 2017-12-01

### Changed

* Diesel CLI now properly restricts its `clap` dependency. 0.99.0 mistakenly had
  no upper bound on the version.

## [0.99.0] - 2017-11-28

### Added

* The `.for_update()` method has been added to select statements, allowing
  construction of `SELECT ... FOR UPDATE`.

* Added `insert_into(table).default_values()` as a replacement for
  `insert_default_values()`

* Added `insert_into(table).values(values)` as a replacement for
  `insert(values).into(table)`.

* Added support for MySQL's `REPLACE INTO` as `replace_into(table)`.

* Added `replace_into(table).values(values)` as a replacement for
  `insert_or_replace(values).into(table)`.

* Added `on_conflict_do_nothing` on `InsertStatement` as a replacement for
  `on_conflict_do_nothing` on `Insertable` structs.

* Added `on_conflict` on `InsertStatement` as a replacement for
  `on_conflict` on `Insertable` structs.

* `filter` can now be called on update and delete statements. This means that
  instead of `update(users.filter(...))` you can write
  `update(users).filter(...)`. This allows line breaks to more naturally be
  introduced.

* Subselects can now reference columns from the outer table. For example,
  `users.filter(exists(posts.filter(user_id.eq(users::id))))` will now compile.

* `TextExpressionMethods` is now implemented for expressions of type
  `Nullable<Text>` as well as `Text`.

* `allow_tables_to_appear_in_same_query!` can now take more than 2 tables, and is the same
  as invoking it separately for every combination of those tables.

* Added `sql_query`, a new API for dropping to raw SQL that is more pleasant to
  use than `sql` for complete queries. The main difference from `sql` is that
  you do not need to state the return type, and data is loaded from the query by
  name rather than by index.

* Added a way to rename a table in the `table!` macro with `#[sql_name="the_table_name"]`

* Added support for PostgreSQL's `DISTINCT ON`. See
  [`.distinct_on()`][0.99.0-distinct-on] for more details

### Changed

* The signatures of `QueryId`, `Column`, and `FromSqlRow` have all changed to
  use associated constants where appropriate.

* You will now need to invoke `allow_tables_to_appear_in_same_query!` any time two tables
  appear together in the same query, even if there is a `joinable!` invocation for those tables.

* `diesel_codegen` should no longer explicitly be used as a dependency. Unless
  you are using `infer_schema!` or `embed_migrations!`, you can simply remove it
  from your `Cargo.toml`. All other functionality is now provided by `diesel`
  itself.

* Code using `infer_schema!` or `infer_table_from_schema!` must now add
  `diesel_infer_schema` to `Cargo.toml`, and `#[macro_use] extern crate
  diesel_infer_schema` to `src/lib.rs`

* Code using `embed_migrations!` must now add `diesel_migrations` to `Cargo.toml`,
  and `#[macro_use] extern crate diesel_migrations` to `src/lib.rs`

* The `migrations` module has been moved out of `diesel` and into
  `diesel_migrations`

### Deprecated

* Deprecated `insert_default_values()` in favor of
  `insert_into(table).default_values()`

* Deprecated `insert(values).into(table)` in favor of
  `insert_into(table).values(values)`.

* Deprecated `insert_or_replace(values).into(table)` in favor of
  `replace_into(table).values(values)`.

* Deprecated `.values(x.on_conflict_do_nothing())` in favor of
  `.values(x).on_conflict_do_nothing()`

* Deprecated `.values(x.on_conflict(y, do_nothing()))` in favor of
  `.values(x).on_conflict(y).do_nothing()`

* Deprecated `.values(x.on_conflict(y, do_update().set(z)))` in favor of
  `.values(x).on_conflict(y).do_update().set(z)`

* Deprecated `enable_multi_table_joins` in favor of
  `allow_tables_to_appear_in_same_query!`

* Deprecated `SqlLiteral#bind`. `sql` is intended for use with small fragments
  of SQL, not complete queries. Writing bind parameters in raw SQL when you are
  not writing the whole query is error-prone. Use `sql_query` if you need raw
  SQL with bind parameters.

### Removed

* `IntoInsertStatement` and `BatchInsertStatement` have been removed. It's
  unlikely that your application is using these types, but `InsertStatement` is
  now the only "insert statement" type.

* `Citext` as a type alias for `Text` has been removed. Writing
  `citext_column.eq("foo")` would perform a case-sensitive comparison. More
  fleshed out support will be required.

### Fixed

* When using MySQL and SQLite, dates which cannot be represented by `chrono`
  (such as `0000-00-00`) will now properly return an error instead of panicking.

* MySQL URLs will now properly percent decode the username and password.

* References to types other than `str` and slice can now appear on structs which
  derive `Insertable` or `AsChangeset`.

* Deserializing a date/time/timestamp column into a chrono type on SQLite will
  now handle any value that is in a format documented as valid for SQLite's
  `strftime` function except for the string `'now'`.

[0.99.0-distinct-on]: http://docs.diesel.rs/diesel/query_dsl/trait.DistinctOnDsl.html#tymethod.distinct_on

## [0.16.0] - 2017-08-24

### Added

* Added helper types for inner join and left outer join

* `diesel::debug_query` has been added as a replacement for `debug_sql!`. This
  function differs from the macro by allowing you to specify the backend, and
  will generate the actual query which will be run. The returned value will
  implement `Display` and `Debug` to show the query in different ways

* `diesel::pg::PgConnection`, `diesel::mysql::MysqlConnection`, and
  `diesel::sqlite::SqliteConnection` are now exported from `diesel::prelude`.
  You should no longer need to import these types explicitly.

* Added support for the Decimal datatype on MySQL, using the [BigDecimal crate][bigdecimal-0.16.0].

* Added support for the [Range][range-0.16.0] type on postgreSQL.

* Added support for the Datetime type on MySQL.

* Added support for the Blob type on MySQL.

* `infer_schema!` will now automatically detect which tables can be joined based
  on the presence of foreign key constraints.

* Added support for `Add` and `Sub` to timestamp types.

* Added a way to rename columns in the table macro with `#[sql_name="the_column_name"]`

* Schema inference now also generates documentation comments for tables and
  columns. For `infer_schema!`, this is enabled by default. If you are using
  Diesel's CLI tool, pass the new `--with-docs` parameter:
  `diesel print-schema --with-docs`.

* `infer_schema!` now automatically renames columns that conflict with
  a Rust keyword by placing a _ at the end of the name. For example,
  a column called `type` will be referenced as `type_` in Rust.

### Changed

* The deprecated `debug_sql!` and `print_sql!` functions will now generate
  backend specific SQL. (The specific backend they will generate for will be
  arbitrarily chosen based on the backends enabled).

* `#[belongs_to]` will no longer generate the code required to join between two
  tables. You will need to explicitly invoke `joinable!` instead, unless you are
  using `infer_schema!`

* Changed the migration directory name format to `%Y-%m-%d-%H%M%S`.

* `between` and `not_between` now take two arguments, rather than a range.

### Removed

* `debug_sql!` has been deprecated in favor of `diesel::debug_query`.

* `print_sql!` has been deprecated without replacement.

* `diesel::backend::Debug` has been removed.

### Fixed

* Diesel now properly supports joins in the form:
  `grandchild.join(child.join(parent))`. Previously only
  `parent.join(child.join(grandchild))` would compile.

* When encoding a `BigDecimal` on PG, `1.0` is no longer encoded as if it were
  `1`.

[bigdecimal-0.16.0]: https://crates.io/crates/bigdecimal
[range-0.16.0]: https://docs.diesel.rs/diesel/pg/types/sql_types/struct.Range.html

## [0.15.2] - 2017-07-28

### Fixed

* `BigDecimal` now properly encodes numbers starting with `10000` on postgres.
  See [issue #1044][] for details.

[issue #1044]: https://github.com/diesel-rs/diesel/issues/1044

## [0.15.1] - 2017-07-24

* No changes to public API

## [0.15.0] - 2017-07-23

### Added

* Added support for the PG `IS DISTINCT FROM` operator

* The `ON` clause of a join can now be manually specified. See [the
  docs][join-on-dsl-0.15.0] for details.

[join-on-dsl-0.15.0]: https://docs.diesel.rs/diesel/prelude/trait.JoinOnDsl.html#method.on

### Changed

* Diesel will now automatically invoke `numeric_expr!` for your columns in the
  common cases. You will likely need to delete any manual invocations of this
  macro.

* `Insertable` no longer treats all fields as nullable for type checking. What
  this means for you is that if you had an impl like `impl
  AsExpression<Nullable<SqlType>, DB> for CustomType` in your code base, you can
  remove the `Nullable` portion (Unless you are using it with fields that are
  actually nullable)

* Connections will now explicitly set the session time zone to UTC when the
  connection is established

## [0.14.1] - 2017-07-10

### Changed

* The return type of `sum` and `avg` is now always considered to be `Nullable`,
  as these functions return `NULL` when against on an empty table.

## [0.14.0] - 2017-07-04

### Added

* Added support for joining between more than two tables. The query builder can
  now be used to join between any number of tables in a single query. See the
  documentation for [`JoinDsl`][join-dsl-0.14.0] for details

[join-dsl-0.14.0]: https://docs.diesel.rs/diesel/prelude/trait.JoinDsl.html

* Added support for the [PostgreSQL network types][pg-network-0.14.0] `MACADDR`.

* Added support for the Numeric datatypes, using the [BigDecimal crate][bigdecimal-0.14.0].

* Added a function which maps to SQL `NOT`. See [the docs][not-0.14.0] for more
  details.

* Added the [`insert_default_values`][insert-default-0.14.0] function.

[pg-network-0.14.0]: https://www.postgresql.org/docs/9.6/static/datatype-net-types.html
[not-0.14.0]: https://docs.diesel.rs/diesel/expression/dsl/fn.not.html
[insert-default-0.14.0]: https://docs.diesel.rs/diesel/fn.insert_default_values.html
[bigdecimal-0.14.0]: https://crates.io/crates/bigdecimal

* Added `diesel_prefix_operator!` which behaves identically to
  `diesel_postfix_operator!` (previously `postfix_predicate!`), but for
  operators like `NOT` which use prefix notation.

### Changed

* `infix_predicate!` and `infix_expression!` have been renamed to
  `diesel_infix_operator!`.

* `postfix_predicate!` and `postfix_expression!` have been renamed to
  `diesel_postfix_operator!`.

* Trait bounds along the lines of `T: LoadDsl<Conn>, U: Queryable<T::SqlType,
  Conn::Backend>` should be changed to `T: LoadQuery<Conn, U>`.

* Diesel now uses a migration to set up its timestamp helpers. To generate this
  migration for your project, run `diesel database setup`.

### Removed

* `#[has_many]` has been removed. Its functionality is now provided by
  `#[belongs_to]` on the child struct. If there is no child struct to
  put `#[belongs_to]` on, you can invoke `joinable!` directly instead.

## [0.13.0] - 2017-05-15

### Added

* Added support for chrono types with SQLite.

* Bind values can now be supplied to queries constructed using raw SQL. See [the
  docs][sql-bind-0.13.0] for more details.

[sql-bind-0.13.0]: https://docs.diesel.rs/diesel/expression/sql_literal/struct.SqlLiteral.html#method.bind

* Added support for the [PostgreSQL network types][pg-network-0.13.0] `CIDR` and
  `INET`.

[pg-network-0.13.0]: https://www.postgresql.org/docs/9.6/static/datatype-net-types.html

* Added support for `ILIKE` in PostgreSQL.

* `diesel migration list` will show all migrations, marking those that have been
  run.

* `diesel migration pending` will list any migrations which have not been run.

* Added support for numeric operations with nullable types.

* Added [`migrations::any_pending_migrations`][pending-migrations-0.13.0].

[pending-migrations-0.13.0]: https://docs.diesel.rs/diesel/migrations/fn.any_pending_migrations.html

### Fixed

* Diesel CLI now respects the `--migration-dir` argument or the
  `MIGRATION_DIRECTORY` environment variable for all commands.

* Diesel CLI now properly escapes the database name.

## [0.12.1] - 2017-05-07

### Changed

* Locked the chrono dependency to require exactly `0.3.0` instead of a semver
  restriction. This restriction is required for the 0.12 line of releases to
  continue compiling, as the chrono project is including breaking changes in
  patch releases.

## [0.12.0] - 2017-03-16

### Added

* Added support for the majority of PG upsert (`INSERT ON CONFLICT`). We now
  support specifying the constraint, as well as `DO UPDATE` in addition to `DO
  NOTHING`. See [the module docs][upsert-0.12.0] for details.

[upsert-0.12.0]: https://docs.diesel.rs/diesel/pg/upsert/index.html

* Added support for the SQL concatenation operator `||`. See [the docs for
  `.concat`][concat-0.12.0] for more details.

[concat-0.12.0]: https://docs.diesel.rs/diesel/expression/expression_methods/text_expression_methods/trait.TextExpressionMethods.html#method.concat

* Added support for the PostgreSQL [`Money` type][pg-money-0.12.0].

[pg-money-0.12.0]: https://www.postgresql.org/docs/9.6/static/datatype-money.html

* Diesel CLI: Added `db` as an alias for `database`, so you can now write `diesel db setup` (which is almost 40% faster!).

* The `table!` macro now allows you to use types from crates outside of Diesel.
  You can specify where types should be imported from by doing: `table! { use
  some_modules::*; foo { columns... }`. Not specifying any any modules is
  equivalent to `use diesel::types::*;`.

### Fixed

* `diesel_codegen` will provide a more useful error message when it encounters
  an unsupported type that contains a space in MySQL.

* `#[derive(AsChangeset)]` will now respect custom `#[primary_key]` annotations,
  and avoid setting those columns.

### Removed

* `WithDsl` and `Aliased` have been removed. They were a feature that was
  actually closer to a cross join than the names implied, and wasn't fully
  thought out. The functionality they provided will return as joins are further
  revamped.

* The internal use macro `select_column_workaround!` has been removed. If you
  were relying on this internal macro, you can simply delete the line that was
  calling it.

* Columns from the right side of a left join will now need to have `.nullable()`
  explicitly called to be passed to `.select`. This allows it to compose better
  with functions that don't normally take nullable columns (e.g.
  `lower(name).nullable()`).

## [0.11.4] - 2017-02-21

### Fixed

* Corrected a memory safety violation when using MySQL.

## 0.11.3 - 2017-02-21

* No changes

## [0.11.2] - 2017-02-19

### Changed

* `pq-sys` and `mysqlclient-sys` will no longer attempt to generate bindings at
  compile time. Generating the bindings required a bleeding edge version of
  clang, which caused too many issues.

## [0.11.1] - 2017-02-17

### Fixed

* `.on_conflict_do_nothing()` now interacts with slices properly.

* `MysqlConnection` now implements `Send`, which is required for connection
  pooling.

## [0.11.0] - 2017-02-16

### Added

* Added support for MySQL as an additional backend. Diesel CLI will install with
  MySQL support by default. To enable it for Diesel and Diesel Codegen, add
  `features = ["mysql"]` to Cargo.toml. See [the docs][mysql-0.11.0] for details.

[mysql-0.11.0]: https://docs.diesel.rs/diesel/mysql/index.html

* Added support for PG's `ON CONFLICT DO NOTHING` clause. See [the
  docs][on-conflict-0.11.0] for details.

[on-conflict-0.11.0]: https://docs.diesel.rs/diesel/pg/upsert/trait.OnConflictExtension.html#method.on_conflict_do_nothing

* Queries constructed using [`diesel::select`][select-0.11.0] now work properly
  when [boxed][boxed-0.11.0].

[select-0.11.0]: https://docs.rs/diesel/0.11.0/diesel/fn.select.html
[boxed-0.11.0]: https://docs.rs/diesel/0.11.0/prelude/trait.BoxedDsl.html

* Arrays containing null are now supported. `infer_schema!` will never infer an
  array that contains null, but a `table!` definition which specifies a type of
  `Array<Nullable<X>>` can now be deserialized to `Vec<Option<T>>`

* [`#[belongs_to]`][belongs-to-0.11.0] associations can now be self referential.
  This will generate the code required for
  [`belonging_to`][belonging-to-0.11.0], without generating code for performing
  a join.

[belongs-to-0.11.0]: https://docs.rs/diesel/0.11.0/diesel/associations/trait.BelongsTo.html
[belonging-to-0.11.0]: https://docs.rs/diesel/0.11.0/diesel/prelude/trait.BelongingToDsl.html#tymethod.belonging_to

* Added support for the `rust-lang-deprecated/time` crate on PostgreSQL. To use
  it, add `features = ["deprecated-time"]`

### Changed

* It is no longer possible to exhaustively match against
  `result::ConnectionError`.

* Updated chrono to version 0.3.

* [`max`][max-0.11.0] and [`min`][min-0.11.0] are now always nullable. The database will
  return `NULL` when the table is empty.

[max-0.11.0]: https://docs.diesel.rs/diesel/expression/dsl/fn.max.html
[min-0.11.0]: https://docs.diesel.rs/diesel/expression/dsl/fn.min.html

* [`now`][now-0.11.0] can now be used as an expression of type `Timestamptz`.

[now-0.11.0]: https://docs.diesel.rs/diesel/expression/dsl/struct.now.html

* [`Connection::transaction`][transaction-0.11.0] now returns your error
  directly instead of wrapping it in `TransactionError`. It requires that the
  error implement `From<diesel::result::Error>`

[transaction-0.11.0]: https://docs.diesel.rs/diesel/connection/trait.Connection.html#method.transaction

* The way tuples of columns from the right side of left outer joins interact
  with `.select` has changed. If you are deserializing into an option of a tuple
  (instead of a tuple of options), you will need to explicitly call
  `.nullable()`. (e.g. `.select(users::name, (posts::title,
  posts::body).nullable())`)

### Removed

* `result::TransactionError`
* `result::TransactionResult`

## [0.10.1] - 2017-02-08

### Fixed

* `infer_table_from_schema!` properly handles table names with a custom schema
  specified.

### Changed

* Updated uuid to version 0.4.

## [0.10.0] - 2017-02-02

### Added

* Added support for the PostgreSQL [`json` and `jsonb` types][pg-json]. They can
  be mapped to/from `serde_json::Value`. The `serde` feature must be enabled to
  use the JSON types.

[pg-json]: https://www.postgresql.org/docs/9.6/static/datatype-json.html

* Added the `print-schema` command to Diesel CLI. This command will print the
  output of the `infer_schema!` macro. For more information run `diesel help
  print-schema`.

### Changed

* When possible, we will use deprecation warnings for breaking changes.
  Deprecated code requires the `with-deprecated` feature, which is enabled by
  default.

* The `postgres` feature is no longer enabled by default by `diesel` or
  `diesel_codegen_syntex`. Add `features = ["postgres"]` to your `Cargo.toml`.

* The `persistable` module has been renamed to `insertable`.

### Fixed

* `#[derive(Insertable)]` allows fields of type `Option<T>` to be used with
  columns that are not null if they have a default value.

### Removed

* `diesel_codegen_syntex` is no longer supported. `diesel_codegen` can now be
  used on stable Rust.

* Dropped support for Rust 1.14 and earlier

## [0.9.1] - 2016-12-09

### Fixed

* Added missing impls for loading `chrono::NaiveDateTime` from a column of type
  `Timestamptz`

* `#[derive(AsChangeset)]` no longer assumes that `use diesel::prelude::*` has
  been done.

* `debug_sql!` can now properly be used with types from `chrono` or
  `std::time`.

* When using PostgreSQL, attempting to get the error message of a query which
  could not be transmitted to the server (such as a query with greater than
  65535 bind parameters) will no longer panic.

## [0.9.0] - 2016-12-08

### Added

* Added support for SQL `NOT IN` using the `ne_any` method.

* The `table!` macro now allows custom schemas to be specified. Example:

  ```rust
  table! {
    schema_1.table_1 {
      id -> Integer,
    }
  }
  ```

  The generated module will still be called `table_1`.

* The `infer_table_from_schema!` macro now allows custom schemas to be
  specified. Example:

  ```rust
  infer_table_from_schema!("dotenv:DATABASE_URL", "schema_1.table_1");
  ```

* The `infer_schema!` optionally allows a schema name as the second argument. Any
  schemas other than `public` will be wrapped in a module with the same name as
  the schema. For example, `schema_1.table_1` would be referenced as
  `schema_1::table_1`.

* Added support for batch insert on SQLite. This means that you can now pass a
  slice or vector to [`diesel::insert`][insert] on all backends.

[insert]: https://docs.diesel.rs/diesel/fn.insert.html

* Added a function for SQL `EXISTS` expressions. See
  [`diesel::expression::dsl::exists`][exists] for details.

[exists]: https://docs.diesel.rs/diesel/expression/dsl/fn.sql.html

* `#[derive(Identifiable)]` can be used with structs that have primary keys
  other than `id`, as well as structs with composite primary keys. You can now
  annotate the struct with `#[primary_key(nonstandard)]` or `#[primary_key(foo,
  bar)]`.

### Changed

* All macros with the same name as traits we can derive (e.g. `Queryable!`) have
  been renamed to `impl_Queryable!` or similar.

### Fixed

* `#[derive(Identifiable)]` now works on structs with lifetimes

* Attempting to insert an empty slice will no longer panic. It does not execute
  any queries, but the result will indicate that we successfully inserted 0
  rows.

* Attempting to update a record with no changes will no longer generate invalid
  SQL. The result of attempting to execute the query will still be an error, but
  but it will be a `Error::QueryBuilderError`, rather than a database error.
  This means that it will not abort the current transaction, and can be handled
  by applications.

* Calling `eq_any` or `ne_any` with an empty array no longer panics.
  `eq_any(vec![])` will return no rows. `ne_any(vec![])` will return all rows.

## [0.8.2] - 2016-11-22

### Changed

* Fixed support for nightlies later than 2016-11-07

* Removed support for nightlies earlier than 2016-11-07

* Calls to `infer_table_from_schema!` will need to be wrapped in a module if
  called more than once. This change is to work around further limitations of
  the Macros 1.1 system. Example:

  ```rust
  mod infer_users {
      infer_table_from_schema!("dotenv:DATABASE_URL", "users");
  }
  pub use self::infer_users::*;
  ```

## [0.8.1] - 2016-11-01

### Added

* SQLite date and time columns can be deserialized to/from strings.

### Fixed

* Fixed an issue with `diesel_codegen` on nightlies >= 2016-10-20

## [0.8.0] - 2016-10-10

### Added

* Added partial support for composite primary keys.

* Added support for PostgreSQL `NULLS FIRST` and `NULLS LAST` when sorting.
  See https://docs.diesel.rs/diesel/prelude/trait.SortExpressionMethods.html
  for details.

* Added support for the `timestamp with time zone` type in PostgreSQL (referred
  to as `diesel::types::Timestamptz`)

* Diesel CLI can now generate bash completion. See [the readme][bash completion]
  for details.

* `infer_schema!` and `infer_table_from_schema!` can now take `"env:foo"`
  instead of `env!("foo")` and `"dotenv:foo"` instead of `dotenv!("foo")`. The
  use of `dotenv` requires the `dotenv` feature on `diesel_codegen`, which is
  included by default. Using `env!` and `dotenv!` will no longer work with
  `diesel_codegen`. They continue to work with `diesel_codegen_syntex`, but that
  crate will be deprecated when Macros 1.1 is in the beta channel for Rust.

[bash completion]: https://github.com/diesel-rs/diesel/blob/b1a0d9901f0f2a8c8d530ccba8173b57f332b891/diesel_cli/README.md#bash-completion

### Changed

* Structs annotated with `#[has_many]` or `#[belongs_to]` now require
  `#[derive(Associations)]`. This is to allow them to work with Macros 1.1.

* `embed_migrations!` now resolves paths relative to `Cargo.toml` instead of the
  file the macro was called from. This change is required to allow this macro to
  work with Macros 1.1.

### Fixed

* `diesel migrations run` will now respect migration directories overridden by
  command line argument or environment variable
* The `infer_schema!` macro will no longer fetch views alongside with tables.
  This was a source of trouble for people that had created views or are using
  any extension that automatically creates views (e.g. PostGIS)

### Changed

* `#[changeset_for(foo)]` should now be written as
  `#[derive(AsChangeset)] #[table_name="foo"]`. If you were specifying
  `treat_none_as_null = "true"`, you should additionally have
  `#[changeset_options(treat_none_as_null = "true")]`.
* `#[insertable_into(foo)]` should now be written as
  `#[derive(Insertable)] #[table_name="foo"]`.

## [0.7.2] - 2016-08-20

* Updated nightly version and syntex support.

## [0.7.1] - 2016-08-11

### Changed

* The `Copy` constraint has been removed from `Identifiable::Id`, and
  `Identifiable#id` now returns `&Identifiable::Id`.

### Fixed

* `#[belongs_to]` now respects the `foreign_key` option when using
  `diesel_codegen` or `diesel_codegen_syntex`.

## [0.7.0] - 2016-08-01

### Added

* The initial APIs have been added in the form of `#[has_many]` and
  `#[belongs_to]`. See [the module documentation][associations-module] for more
  information.

* The `Insertable!` macro can now be used instead of `#[insertable_into]` for
  those wishing to avoid syntax extensions from `diesel_codegen`. See
  https://docs.diesel.rs/diesel/macro.Insertable!.html for details.

* The `Queryable!` macro can now be used instead of `#[derive(Queryable)]` for
  those wishing to avoid syntax extensions from `diesel_codegen`. See
  https://docs.diesel.rs/diesel/macro.Queryable!.html for details.

* The `Identifiable!` macro can now be used instead of `#[derive(Identifiable)]` for
  those wishing to avoid syntax extensions from `diesel_codegen`. See
  https://docs.diesel.rs/diesel/macro.Identifiable!.html for details.

* The `AsChangeset!` macro can now be used instead of `#[changeset_for(table)]`
  for those wishing to avoid syntax extensions from `diesel_codegen`. See
  https://docs.diesel.rs/diesel/macro.AsChangeset!.html for details.

* Added support for the PostgreSQL `ALL` operator. See
  https://docs.diesel.rs/diesel/pg/expression/dsl/fn.all.html for details.

* Added support for `RETURNING` expressions in `DELETE` statements. Implicitly
  these queries will use `RETURNING *`.

### Changed

* Diesel now targets `nightly-2016-07-07`. Future releases will update to a
  newer nightly version on the date that Rust releases.

* `diesel_codegen` has been split into two crates. `diesel_codegen` and
  `diesel_codegen_syntex`. See [this commit][syntex-split] for migration
  information.

* Most structs that implement `Queryable` will now also need
  `#[derive(Identifiable)]`.

* `infer_schema!` on SQLite now accepts a larger range of type names

* `types::VarChar` is now an alias for `types::Text`. Most code should be
  unaffected by this. PG array columns are treated slightly differently,
  however. If you are using `varchar[]`, you should switch to `text[]` instead.

* Struct fields annotated with `#[column_name="name"]` should be changed to
  `#[column_name(name)]`.

* The structure of `DatabaseError` has changed to hold more information. See
  https://docs.diesel.rs/diesel/result/enum.Error.html and
  https://docs.diesel.rs/diesel/result/trait.DatabaseErrorInformation.html for
  more information

* Structs which implement `Identifiable` can now be passed to `update` and
  `delete`. This means you can now write `delete(&user).execute(&connection)`
  instead of `delete(users.find(user.id)).execute(&connection)`

[associations-module]: https://docs.diesel.rs/diesel/associations/index.html
[syntex-split]: https://github.com/diesel-rs/diesel/commit/36b8801bf5e9594443743e6a7c62e29d3dce36b7

### Fixed

* `&&[T]` can now be used in queries. This allows using slices with things like
  `#[insertable_into]`.

## [0.6.1] 2016-04-14

### Added

* Added the `escape` method to `Like` and `NotLike`, to specify the escape
  character used in the pattern. See [EscapeExpressionMethods][escape] for
  details.

[escape]: https://docs.diesel.rs/diesel/expression/expression_methods/escape_expression_methods/trait.EscapeExpressionMethods.html

### Fixed

* `diesel_codegen` and `diesel_cli` now properly rely on Diesel 0.6.0. The
  restriction to 0.5.0 was an oversight.

* `infer_schema!` now properly excludes metadata tables on SQLite.

* `infer_schema!` now properly maps types on SQLite.

## [0.6.0] 2016-04-12

### Added

* Queries can now be boxed using the `into_boxed()` method. This is useful for
  conditionally modifying queries without changing the type. See
  [BoxedDsl][boxed_dsl] for more details.

* `infer_schema!` is now supported for use with SQLite3.

* The maximum table size can be increased to 52 by enabling the `huge-tables`
  feature. This feature will substantially increase compile times.

* The `DISTINCT` keyword can now be added to queries via the `distinct()`
  method.

* `SqliteConnection` now implements `Send`

[boxed_dsl]: https://docs.diesel.rs/diesel/prelude/trait.BoxedDsl.html

### Changed

* `diesel::result::Error` now implements `Send` and `Sync`. This required a
  change in the return type of `ToSql` and `FromSql` to have those bounds as
  well.

* It is no longer possible to pass an owned value to `diesel::insert`. `insert`
  will now give a more helpful error message when you accidentally try to pass
  an owned value instead of a reference.

### Fixed

* `#[insertable_into]` can now be used with structs that have lifetimes with
  names other than `'a'`.

* Tables with a single column now properly return a single element tuple. E.g.
  if the column was of type integer, then `users::all_columns` is now `(id,)`
  and not `id`.

* `infer_schema!` can now work with tables that have a primary key other than
  `id`.

### Removed

* Removed the `no select` option for the `table!` macro. This was a niche
  feature that didn't fit with Diesel's philosophies. You can write a function
  that calls `select` for you if you need this functionality.

## [0.5.4] 2016-03-23

* Updated `diesel_codegen` to allow syntex versions up to 0.30.0.

## [0.5.3] 2016-03-12

### Added

* Added helper function `diesel_manage_updated_at('TABLE_NAME')` to postgres
  upon database setup. This function sets up a trigger on the specified table
  that automatically updates the `updated_at` column to the `current_timestamp`
  for each affected row in `UPDATE` statements.

* Added support for explicit `RETURNING` expressions in `INSERT` and `UPDATE`
  queries. Implicitly these queries will still use `RETURNING *`.

### Fixed

* Updated to work on nightly from early March

## [0.5.2] 2016-02-27

* Updated to work on nightly from late February

## [0.5.1] 2016-02-11

* Diesel CLI no longer has a hard dependency on SQLite and PostgreSQL. It
  assumes both by default, but if you need to install on a system that doesn't
  have one or the other, you can install it with `cargo install diesel_cli
  --no-default-features --features postgres` or `cargo install diesel_cli
  --no-default-features --features sqlite`

## [0.5.0] 2016-02-05

### Added

* Added support for SQLite. Diesel still uses postgres by default. To use SQLite
  instead, add `default-features = false, features = ["sqlite"]` to your
  Cargo.toml. You'll also want to add `default-features = false, features =
  ["sqlite"]` to `diesel_codegen`.
  Since SQLite is a much more limited database, it does not support our full set
  of features. You can use SQLite and PostgreSQL in the same project if you
  desire.

* Added support for mapping `types::Timestamp`, `types::Date`, and `types::Time`
  to/from `chrono::NaiveDateTime`, `chrono::NaiveDate`, and `chrono::NaiveTime`.
  Add `features = ["chrono"]` to enable.

* Added a `treat_none_as_null` option to `changeset_for`. When set to `true`,
  a model will set a field to `Null` when an optional struct field is `None`,
  instead of skipping the field entirely. The default value of the option is
  `false`, as we think the current behavior is a much more common use case.

* Added `Expression#nullable()`, to allow comparisons of not null columns with
  nullable ones when required.

* Added `sum` and `avg` functions.

* Added the `diesel setup`, `diesel database setup`, and `diesel database
  reset` commands to the CLI.

* Added support for SQL `IN` statements through the `eq_any` method.

* Added a top level `select` function for select statements with no from clause.
  This is primarily intended to be used for testing Diesel itself, but it has
  been added to the public API as it will likely be useful for third party
  crates in the future. `select(foo).from(bar)` might be a supported API in the
  future as an alternative to `bar.select(foo)`.

* Added `expression::dsl::sql` as a helper function for constructing
  `SqlLiteral` nodes. This is primarily intended to be used for testing Diesel
  itself, but is part of the public API as an escape hatch if our query builder
  DSL proves inadequate for a specific case. Use of this function in any
  production code is discouraged as it is inherently unsafe and avoids real type
  checking.

### Changed

* Moved most of our top level trait exports into a prelude module, and
  re-exported our CRUD functions from the top level.
  `diesel::query_builder::update` and friends are now `diesel::update`, and you
  will get them by default if you import `diesel::*`. For a less aggressive
  glob, you can import `diesel::prelude::*`, which will only export our traits.

* `Connection` is now a trait instead of a struct. The struct that was
  previously known as `Connection` can be found at `diesel::pg::PgConnection`.

* Rename both the `#[derive(Queriable)]` attribute and the `Queriable` trait to
  use the correct spelling `Queryable`.

* `load` and `get_results` now return a `Vec<Model>` instead of an iterator.

* Replaced `Connection#find(source, id)` with
  `source.find(id).first(&connection)`.

* The `debug_sql!` macro now uses \` for identifier quoting, and `?` for bind
  parameters, which is closer to a "generic" backend. The previous behavior had
  no identifier quoting, and used PG specific bind params.

* Many user facing types are now generic over the backend. This includes, but is
  not limited to `Queryable` and `Changeset`. This change should not have much
  impact, as most impls will have been generated by diesel_codegen, and that API
  has not changed.

* The mostly internal `NativeSqlType` has been removed. It now requires a known
  backend. `fn<T> foo() where T: NativeSqlType` is now `fn<T, DB> foo() where
  DB: HasSqlType<T>`

### Removed

* `Connection#query_sql` and `Connection#query_sql_params` have been removed.
  These methods were not part of the public API, and were only meant to be used
  for testing Diesel itself. However, they were technically callable from any
  crate, so the removal has been noted here. Their usage can be replaced with
  bare `select` and `expression::dsl::sql`.

## [0.4.1] 2016-01-11

### Changed

* Diesel CLI will no longer output notices about `__diesel_schema_migrations`
  already existing.

* Relicensed under MIT/Apache dual

## [0.4.0] 2016-01-08

### Added

* Added Diesel CLI, a tool for managing your schema.
  See [the readme](https://github.com/diesel-rs/diesel/blob/v0.4.0/README.md#database-migrations)
  for more information.

* Add the ability for diesel to maintain your schema for you automatically. See
  the [migrations](https://docs.diesel.rs/diesel/migrations/index.html)
  module for individual methods.

* Add DebugQueryBuilder to build sql without requiring a connection.

* Add print_sql! and debug_sql! macros to print out and return sql strings from
  QueryFragments.

### Fixed

* `#[changeset_for]` can now be used with structs containing a `Vec`. Fixes
  [#63](https://github.com/diesel-rs/diesel/issues/63).

* No longer generate invalid SQL when an optional update field is not the first
  field on a changeset. Fixes [#68](https://github.com/diesel-rs/diesel/issues/68).

* `#[changeset_for]` can now be used with structs containing only a single field
  other than `id`. Fixes [#66](https://github.com/diesel-rs/diesel/issues/66).

* `infer_schema!` properly works with array columns. Fixes
  [#65](https://github.com/diesel-rs/diesel/issues/65).

## [0.3.0] 2015-12-04

### Changed

* `#[changeset_for(table)]` now treats `Option` fields as an optional update.
  Previously a field with `None` for the value would insert `NULL` into the
  database field. It now does not update the field if the value is `None`.

* `.save_changes` (generated by `#[changeset_for]`) now returns a new struct,
  rather than mutating `self`. The returned struct can be any type that
  implements `Queryable` for the right SQL type

### Fixed

* `#[derive(Queryable)]` now allows generic parameters on the struct.

* Table definitions can now support up to 26 columns. Because this increases our
  compile time by 3x, `features = ["large-tables"]` is needed to support table
  definitions above 16 columns.

### Added

* Quickcheck is now an optional dependency. When `features = ["quickcheck"]` is
  added to `Cargo.toml`, you'll gain `Arbitrary` implementations for everything
  in `diesel::data_types`.

* Added support for the SQL `MIN` function.

* Added support for the `Numeric` data type. Since there is no Big Decimal type
  in the standard library, a dumb struct has been provided which mirrors what
  Postgres provides, which can be converted into whatever crate you are using.

* Timestamp columns can now be used with `std::time::SystemTime` when compiled
  with `--features unstable`

* Implemented `Send` on `Connection` (required for R2D2 support)

* Added `infer_schema!` and `infer_table_from_schema!`. Both macros take a
  database URL, and will invoke `table!` for you automatically based on the
  schema. `infer_schema!` queries for the table names, while
  `infer_table_from_schema!` takes a table name as the second argument.

## [0.2.0] - 2015-11-30

### Added

* Added an `execute` method to `QueryFragment`, which is intended to replace
  `Connection#execute_returning_count`. The old method still exists for use
  under the hood, but has been hidden from docs and is not considered public
  API.

* Added `get_result` and `get_results`, which work similarly to `load` and
  `first`, but are intended to make code read better when working with commands
  like `create` and `update`. In the future, `get_result` may also check that
  only a single row was affected.

* Added [`insert`][insert], which mirrors the pattern of `update` and `delete`.

### Changed

* Added a hidden `__Nonexhaustive` variant to `result::Error`. This is not
  intended to be something you can exhaustively match on, but I do want people
  to be able to check for specific cases, so `Box<std::error::Error>` is
  not an option.

* `query_one`, `find`, and `first` now assume a single row is returned. For
  cases where you actually expect 0 or 1 rows to be returned, the `optional`
  method has been added to the result, in case having a `Result<Option<T>>` is
  more idiomatic than checking for `Err(NotFound)`.

### Deprecated

* `Connection#insert` and `Connection#insert_returning_count` have been
  deprecated in favor of [`insert`][insert]

## 0.1.0 - 2015-11-29

* Initial release

[0.2.0]: https://github.com/diesel-rs/diesel/compare/v0.1.0...v0.2.0
[0.3.0]: https://github.com/diesel-rs/diesel/compare/v0.2.0...v0.3.0
[0.4.0]: https://github.com/diesel-rs/diesel/compare/v0.3.0...v0.4.0
[0.4.1]: https://github.com/diesel-rs/diesel/compare/v0.4.0...v0.4.1
[0.5.0]: https://github.com/diesel-rs/diesel/compare/v0.4.1...v0.5.0
[0.5.1]: https://github.com/diesel-rs/diesel/compare/v0.5.0...v0.5.1
[0.5.2]: https://github.com/diesel-rs/diesel/compare/v0.5.1...v0.5.2
[0.5.3]: https://github.com/diesel-rs/diesel/compare/v0.5.2...v0.5.3
[0.5.4]: https://github.com/diesel-rs/diesel/compare/v0.5.3...v0.5.4
[0.6.0]: https://github.com/diesel-rs/diesel/compare/v0.5.4...v0.6.0
[0.6.1]: https://github.com/diesel-rs/diesel/compare/v0.6.0...v0.6.1
[0.7.0]: https://github.com/diesel-rs/diesel/compare/v0.6.1...v0.7.0
[0.7.1]: https://github.com/diesel-rs/diesel/compare/v0.7.0...v0.7.1
[0.7.2]: https://github.com/diesel-rs/diesel/compare/v0.7.1...v0.7.2
[0.8.0]: https://github.com/diesel-rs/diesel/compare/v0.7.2...v0.8.0
[0.8.1]: https://github.com/diesel-rs/diesel/compare/v0.8.0...v0.8.1
[0.8.2]: https://github.com/diesel-rs/diesel/compare/v0.8.1...v0.8.2
[0.9.0]: https://github.com/diesel-rs/diesel/compare/v0.8.2...v0.9.0
[0.9.1]: https://github.com/diesel-rs/diesel/compare/v0.9.0...v0.9.1
[0.10.0]: https://github.com/diesel-rs/diesel/compare/v0.9.1...v0.10.0
[0.10.1]: https://github.com/diesel-rs/diesel/compare/v0.10.0...v0.10.1
[0.11.0]: https://github.com/diesel-rs/diesel/compare/v0.10.1...v0.11.0
[0.11.1]: https://github.com/diesel-rs/diesel/compare/v0.11.0...v0.11.1
[0.11.2]: https://github.com/diesel-rs/diesel/compare/v0.11.1...v0.11.2
[0.11.4]: https://github.com/diesel-rs/diesel/compare/v0.11.2...v0.11.4
[0.12.0]: https://github.com/diesel-rs/diesel/compare/v0.11.4...v0.12.0
[0.12.1]: https://github.com/diesel-rs/diesel/compare/v0.12.0...v0.12.1
[0.13.0]: https://github.com/diesel-rs/diesel/compare/v0.12.1...v0.13.0
[0.14.0]: https://github.com/diesel-rs/diesel/compare/v0.13.0...v0.14.0
[0.14.1]: https://github.com/diesel-rs/diesel/compare/v0.14.0...v0.14.1
[0.15.0]: https://github.com/diesel-rs/diesel/compare/v0.14.1...v0.15.0
[0.15.1]: https://github.com/diesel-rs/diesel/compare/v0.15.0...v0.15.1
[0.15.2]: https://github.com/diesel-rs/diesel/compare/v0.15.1...v0.15.2
[0.16.0]: https://github.com/diesel-rs/diesel/compare/v0.15.2...v0.16.0
[0.99.0]: https://github.com/diesel-rs/diesel/compare/v0.16.0...v0.99.0
[0.99.1]: https://github.com/diesel-rs/diesel/compare/v0.99.0...v0.99.1
[1.0.0]: https://github.com/diesel-rs/diesel/compare/v0.99.1...v1.0.0
[1.1.0]: https://github.com/diesel-rs/diesel/compare/v1.0.0...v1.1.0
[1.1.1]: https://github.com/diesel-rs/diesel/compare/v1.1.0...v1.1.1
[1.1.2]: https://github.com/diesel-rs/diesel/compare/v1.1.1...v1.1.2
[1.2.0]: https://github.com/diesel-rs/diesel/compare/v1.1.2...v1.2.0
[1.2.1]: https://github.com/diesel-rs/diesel/compare/v1.2.0...v1.2.1
[1.2.2]: https://github.com/diesel-rs/diesel/compare/v1.2.1...v1.2.2
[1.3.0]: https://github.com/diesel-rs/diesel/compare/v1.2.2...v1.3.0
[1.3.1]: https://github.com/diesel-rs/diesel/compare/v1.3.0...v1.3.1
[1.3.2]: https://github.com/diesel-rs/diesel/compare/v1.3.1...v1.3.2
[1.3.3]: https://github.com/diesel-rs/diesel/compare/v1.3.2...v1.3.3
[1.4.0]: https://github.com/diesel-rs/diesel/compare/v1.3.0...v1.4.0
[1.4.1]: https://github.com/diesel-rs/diesel/compare/v1.4.0...v1.4.1
[1.4.2]: https://github.com/diesel-rs/diesel/compare/v1.4.1...v1.4.2
[1.4.3]: https://github.com/diesel-rs/diesel/compare/v1.4.2...v1.4.3
[1.4.4]: https://github.com/diesel-rs/diesel/compare/v1.4.3...v1.4.4
[1.4.5]: https://github.com/diesel-rs/diesel/compare/v1.4.4...v1.4.5
[1.4.6]: https://github.com/diesel-rs/diesel/compare/v1.4.5...v1.4.6
[1.4.7]: https://github.com/diesel-rs/diesel/compare/v1.4.6...v1.4.7
[1.4.8]: https://github.com/diesel-rs/diesel/compare/v1.4.7...v1.4.8
[2.0.0 Rc0]: https://github.com/diesel-rs/diesel/compare/v.1.4.0...v2.0.0-rc0
[2.0.0 Rc1]: https://github.com/diesel-rs/diesel/compare/v.2.0.0-rc0...v2.0.0-rc1
[2.0.0]: https://github.com/diesel-rs/diesel/compare/v.1.4.0...v2.0.0<|MERGE_RESOLUTION|>--- conflicted
+++ resolved
@@ -10,40 +10,7 @@
 
 ## Unreleased 
 
-<<<<<<< HEAD
-## [2.0.0] 2022-08-11
-=======
-### Changed
-
-* We've changed the `RunQueryDsl::load_iter` interface to support different
-loading modes. This enables us to support more than one strategy for loading 
-values by iterator from the database.
-* **Potentially Breaking Change:** The `PIPES_AS_CONCAT` sql_mode is no longer set
-by default. This setting requires a modification to MySQL query parsing that is
-not supported by certain systems (such as Vitess). If you are using MySQL and
-executing raw queries with the `||` operator, you will need to rewrite your
-queries or set `PIPES_AS_CONCAT` manually.
-
-### Added
-
-* Adds an `ipnet-address` feature flag, allowing support (de)serializing IP
-  values from the database using types provided by `ipnet`. This feature
-  may be enabled concurrently with the previously existing `network-address`
-  feature.
-* We've added support for loading values using libpq's row-by-row mode via 
-the new iterator interface
-
-* Adds `Timestamp`, `Timestamptz` support for appropriate types for `time v0.3.9`.
-  This feature enables using the `time` crate as an alternative to `chrono`.
-
-### Fixed
-
-* Updated `ipnetwork` to allow version 0.20.
-* Updated `libsqlite3-sys` to allow version 0.25
-* Fix a bug that prevents connection reusing with r2d2 
-
-## [2.0.0 Rc0] 2022-04-22
->>>>>>> d4113eda
+## [2.0.0] 2022-08-29
 
 ### Added
 
@@ -252,6 +219,12 @@
   copying the value itself. This is useful for database backends like sqlite where you can directly share a buffer
   with the database. Beside of the changed signature, existing impls of this trait should remain unchanged in almost 
   all cases.
+
+* The `PIPES_AS_CONCAT` sql_mode is no longer set
+by default. This setting requires a modification to MySQL query parsing that is
+not supported by certain systems (such as Vitess). If you are using MySQL and
+executing raw queries with the `||` operator, you will need to rewrite your
+queries or set `PIPES_AS_CONCAT` manually.
 
 ### Fixed
 
