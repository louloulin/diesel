--- conflicted
+++ resolved
@@ -40,14 +40,12 @@
 
 ### Fixed
 
-<<<<<<< HEAD
+* `diesel database setup` now correctly handles database URLs containing query
+  strings
+
 * `diesel migration list` shows the proper migration order when mixing
   old and new timestamp formats. (The migrations were always run in the correct
   order, this only affects the display logic of `migration list`)
-=======
-* `diesel database setup` now correctly handles database URLs containing query
-  strings
->>>>>>> 212dd17a
 
 ## [1.1.1] - 2018-01-16
 
